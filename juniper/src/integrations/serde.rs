<<<<<<< HEAD
use std::{fmt, marker::PhantomData};
=======
use std::{
    convert::{TryFrom as _, TryInto as _},
    fmt,
    marker::PhantomData,
};
>>>>>>> b94c0ee2

use indexmap::IndexMap;
use serde::{
    de::{self, Deserializer, IntoDeserializer as _},
    ser::{SerializeMap as _, Serializer},
    serde_if_integer128, Deserialize, Serialize,
};

use crate::{
    ast::InputValue,
    executor::ExecutionError,
    parser::{ParseError, SourcePosition, Spanning},
    validation::RuleError,
    DefaultScalarValue, GraphQLError, Object, Value,
};

<<<<<<< HEAD
#[derive(Serialize)]
struct SerializeHelper {
    message: &'static str,
}

impl<T> Serialize for ExecutionError<T> {
=======
impl<T: Serialize> Serialize for ExecutionError<T> {
>>>>>>> b94c0ee2
    fn serialize<S: Serializer>(&self, ser: S) -> Result<S::Ok, S::Error> {
        let mut map = ser.serialize_map(Some(4))?;

        map.serialize_key("message")?;
        map.serialize_value(self.error().message())?;

        let locations = vec![self.location()];
        map.serialize_key("locations")?;
        map.serialize_value(&locations)?;

        map.serialize_key("path")?;
        map.serialize_value(self.path())?;

        if !self.error().extensions().is_null() {
            map.serialize_key("extensions")?;
            map.serialize_value(self.error().extensions())?;
        }

        map.end()
    }
}

impl<'a> Serialize for GraphQLError<'a> {
    fn serialize<S: Serializer>(&self, ser: S) -> Result<S::Ok, S::Error> {
<<<<<<< HEAD
        match self {
            Self::ParseError(e) => vec![e].serialize(ser),
            Self::ValidationError(es) => es.serialize(ser),
            Self::NoOperationProvided => [SerializeHelper {
                message: "Must provide an operation",
            }]
            .serialize(ser),
            Self::MultipleOperationsProvided => [SerializeHelper {
=======
        #[derive(Serialize)]
        struct Helper {
            message: &'static str,
        }

        match self {
            Self::ParseError(e) => [e].serialize(ser),
            Self::ValidationError(es) => es.serialize(ser),
            Self::NoOperationProvided => [Helper {
                message: "Must provide an operation",
            }]
            .serialize(ser),
            Self::MultipleOperationsProvided => [Helper {
>>>>>>> b94c0ee2
                message: "Must provide operation name \
                          if query contains multiple operations",
            }]
            .serialize(ser),
<<<<<<< HEAD
            Self::UnknownOperationName => [SerializeHelper {
                message: "Unknown operation",
            }]
            .serialize(ser),
            Self::IsSubscription => [SerializeHelper {
                message: "Expected query, got subscription",
            }]
            .serialize(ser),
            Self::NotSubscription => [SerializeHelper {
=======
            Self::UnknownOperationName => [Helper {
                message: "Unknown operation",
            }]
            .serialize(ser),
            Self::IsSubscription => [Helper {
                message: "Expected query, got subscription",
            }]
            .serialize(ser),
            Self::NotSubscription => [Helper {
>>>>>>> b94c0ee2
                message: "Expected subscription, got query",
            }]
            .serialize(ser),
        }
    }
}

impl<'de, S: Deserialize<'de>> Deserialize<'de> for InputValue<S> {
    fn deserialize<D: Deserializer<'de>>(de: D) -> Result<Self, D::Error> {
        struct Visitor<S: ?Sized>(PhantomData<S>);

        impl<'de, S: Deserialize<'de>> de::Visitor<'de> for Visitor<S> {
            type Value = InputValue<S>;

<<<<<<< HEAD
            fn expecting(&self, formatter: &mut fmt::Formatter<'_>) -> fmt::Result {
                formatter.write_str("a valid input value")
=======
            fn expecting(&self, f: &mut fmt::Formatter<'_>) -> fmt::Result {
                f.write_str("a valid input value")
>>>>>>> b94c0ee2
            }

            fn visit_bool<E: de::Error>(self, b: bool) -> Result<Self::Value, E> {
                S::deserialize(b.into_deserializer()).map(InputValue::Scalar)
            }

            fn visit_i8<E: de::Error>(self, n: i8) -> Result<Self::Value, E> {
                S::deserialize(n.into_deserializer()).map(InputValue::Scalar)
            }

            fn visit_i16<E: de::Error>(self, n: i16) -> Result<Self::Value, E> {
                S::deserialize(n.into_deserializer()).map(InputValue::Scalar)
            }

            fn visit_i32<E: de::Error>(self, n: i32) -> Result<Self::Value, E> {
                S::deserialize(n.into_deserializer()).map(InputValue::Scalar)
            }

            fn visit_i64<E: de::Error>(self, n: i64) -> Result<Self::Value, E> {
                S::deserialize(n.into_deserializer()).map(InputValue::Scalar)
            }

            serde_if_integer128! {
                fn visit_i128<E: de::Error>(self, n: i128) ->  Result<Self::Value, E> {
                    S::deserialize(n.into_deserializer()).map(InputValue::Scalar)
                }
            }

            fn visit_u8<E: de::Error>(self, n: u8) -> Result<Self::Value, E> {
                S::deserialize(n.into_deserializer()).map(InputValue::Scalar)
            }

            fn visit_u16<E: de::Error>(self, n: u16) -> Result<Self::Value, E> {
                S::deserialize(n.into_deserializer()).map(InputValue::Scalar)
            }

            fn visit_u32<E: de::Error>(self, n: u32) -> Result<Self::Value, E> {
                S::deserialize(n.into_deserializer()).map(InputValue::Scalar)
            }

            fn visit_u64<E: de::Error>(self, n: u64) -> Result<Self::Value, E> {
                S::deserialize(n.into_deserializer()).map(InputValue::Scalar)
            }

            serde_if_integer128! {
                fn visit_u128<E: de::Error>(self, n: u128) ->  Result<Self::Value, E> {
                    S::deserialize(n.into_deserializer()).map(InputValue::Scalar)
                }
            }

            fn visit_f32<E: de::Error>(self, n: f32) -> Result<Self::Value, E> {
                S::deserialize(n.into_deserializer()).map(InputValue::Scalar)
            }

            fn visit_f64<E: de::Error>(self, n: f64) -> Result<Self::Value, E> {
                S::deserialize(n.into_deserializer()).map(InputValue::Scalar)
            }

            fn visit_char<E: de::Error>(self, c: char) -> Result<Self::Value, E> {
                S::deserialize(c.into_deserializer()).map(InputValue::Scalar)
            }

            fn visit_str<E: de::Error>(self, s: &str) -> Result<Self::Value, E> {
                S::deserialize(s.into_deserializer()).map(InputValue::Scalar)
            }

            fn visit_string<E: de::Error>(self, s: String) -> Result<Self::Value, E> {
                S::deserialize(s.into_deserializer()).map(InputValue::Scalar)
            }

            fn visit_bytes<E: de::Error>(self, b: &[u8]) -> Result<Self::Value, E> {
                S::deserialize(b.into_deserializer()).map(InputValue::Scalar)
            }

            fn visit_byte_buf<E: de::Error>(self, b: Vec<u8>) -> Result<Self::Value, E> {
                S::deserialize(b.into_deserializer()).map(InputValue::Scalar)
            }

            fn visit_none<E: de::Error>(self) -> Result<Self::Value, E> {
                Ok(InputValue::Null)
            }

            fn visit_unit<E: de::Error>(self) -> Result<Self::Value, E> {
                Ok(InputValue::Null)
            }

            fn visit_seq<V>(self, mut visitor: V) -> Result<Self::Value, V::Error>
            where
                V: de::SeqAccess<'de>,
            {
                let mut vals = Vec::new();
                while let Some(v) = visitor.next_element()? {
                    vals.push(v);
                }
                Ok(InputValue::list(vals))
            }

            fn visit_map<V>(self, mut visitor: V) -> Result<Self::Value, V::Error>
            where
                V: de::MapAccess<'de>,
            {
                let mut obj = IndexMap::<String, InputValue<S>>::with_capacity(
                    visitor.size_hint().unwrap_or(0),
                );
                while let Some((key, val)) = visitor.next_entry()? {
                    obj.insert(key, val);
                }
                Ok(InputValue::object(obj))
            }
        }

        de.deserialize_any(Visitor(PhantomData))
    }
}

impl<T: Serialize> Serialize for InputValue<T> {
    fn serialize<S: Serializer>(&self, ser: S) -> Result<S::Ok, S::Error> {
        match self {
            Self::Null | Self::Variable(_) => ser.serialize_unit(),
            Self::Scalar(s) => s.serialize(ser),
            Self::Enum(e) => ser.serialize_str(e),
            Self::List(l) => l.iter().map(|x| &x.item).collect::<Vec<_>>().serialize(ser),
            Self::Object(o) => o
                .iter()
                .map(|(k, v)| (k.item.as_str(), &v.item))
                .collect::<IndexMap<_, _>>()
                .serialize(ser),
        }
    }
}

impl Serialize for RuleError {
    fn serialize<S: Serializer>(&self, ser: S) -> Result<S::Ok, S::Error> {
        let mut map = ser.serialize_map(Some(2))?;

        map.serialize_key("message")?;
        map.serialize_value(self.message())?;

        map.serialize_key("locations")?;
        map.serialize_value(self.locations())?;

        map.end()
    }
}

impl Serialize for SourcePosition {
    fn serialize<S: Serializer>(&self, ser: S) -> Result<S::Ok, S::Error> {
        let mut map = ser.serialize_map(Some(2))?;

        let line = self.line() + 1;
        map.serialize_key("line")?;
        map.serialize_value(&line)?;

        let column = self.column() + 1;
        map.serialize_key("column")?;
        map.serialize_value(&column)?;

        map.end()
    }
}

impl<'a> Serialize for Spanning<ParseError<'a>> {
    fn serialize<S: Serializer>(&self, ser: S) -> Result<S::Ok, S::Error> {
        let mut map = ser.serialize_map(Some(2))?;

        let msg = format!("{}", self.item);
        map.serialize_key("message")?;
        map.serialize_value(&msg)?;

        let mut loc = IndexMap::new();
        loc.insert("line".to_owned(), self.start.line() + 1);
        loc.insert("column".to_owned(), self.start.column() + 1);

        let locations = vec![loc];
        map.serialize_key("locations")?;
        map.serialize_value(&locations)?;

        map.end()
    }
}

impl<T: Serialize> Serialize for Object<T> {
    fn serialize<S: Serializer>(&self, ser: S) -> Result<S::Ok, S::Error> {
        let mut map = ser.serialize_map(Some(self.field_count()))?;
        for (f, v) in self.iter() {
            map.serialize_key(f)?;
            map.serialize_value(v)?;
        }
        map.end()
    }
}

impl<T: Serialize> Serialize for Value<T> {
    fn serialize<S: Serializer>(&self, ser: S) -> Result<S::Ok, S::Error> {
        match self {
            Self::Null => ser.serialize_unit(),
            Self::Scalar(s) => s.serialize(ser),
            Self::List(l) => l.serialize(ser),
            Self::Object(o) => o.serialize(ser),
<<<<<<< HEAD
=======
        }
    }
}

impl<'de> Deserialize<'de> for DefaultScalarValue {
    fn deserialize<D: Deserializer<'de>>(de: D) -> Result<Self, D::Error> {
        struct Visitor;

        impl<'de> de::Visitor<'de> for Visitor {
            type Value = DefaultScalarValue;

            fn expecting(&self, f: &mut fmt::Formatter) -> fmt::Result {
                f.write_str("a valid input value")
            }

            fn visit_bool<E: de::Error>(self, b: bool) -> Result<Self::Value, E> {
                Ok(DefaultScalarValue::Boolean(b))
            }

            fn visit_i64<E: de::Error>(self, n: i64) -> Result<Self::Value, E> {
                if n >= i64::from(i32::MIN) && n <= i64::from(i32::MAX) {
                    Ok(DefaultScalarValue::Int(n.try_into().unwrap()))
                } else {
                    // Browser's `JSON.stringify()` serializes all numbers
                    // having no fractional part as integers (no decimal point),
                    // so we must parse large integers as floating point,
                    // otherwise we would error on transferring large floating
                    // point numbers.
                    // TODO: Use `FloatToInt` conversion once stabilized:
                    //       https://github.com/rust-lang/rust/issues/67057
                    Ok(DefaultScalarValue::Float(n as f64))
                }
            }

            fn visit_u64<E: de::Error>(self, n: u64) -> Result<Self::Value, E> {
                if n <= u64::try_from(i32::MAX).unwrap() {
                    self.visit_i64(n.try_into().unwrap())
                } else {
                    // Browser's `JSON.stringify()` serializes all numbers
                    // having no fractional part as integers (no decimal point),
                    // so we must parse large integers as floating point,
                    // otherwise we would error on transferring large floating
                    // point numbers.
                    // TODO: Use `FloatToInt` conversion once stabilized:
                    //       https://github.com/rust-lang/rust/issues/67057
                    Ok(DefaultScalarValue::Float(n as f64))
                }
            }

            fn visit_f64<E: de::Error>(self, f: f64) -> Result<Self::Value, E> {
                Ok(DefaultScalarValue::Float(f))
            }

            fn visit_str<E: de::Error>(self, s: &str) -> Result<Self::Value, E> {
                self.visit_string(s.into())
            }

            fn visit_string<E: de::Error>(self, s: String) -> Result<Self::Value, E> {
                Ok(DefaultScalarValue::String(s))
            }
>>>>>>> b94c0ee2
        }

        de.deserialize_any(Visitor)
    }
}

#[cfg(test)]
mod tests {
    use serde_json::{from_str, to_string};

    use crate::{
        ast::InputValue,
        graphql_input_value,
        value::{DefaultScalarValue, Object},
        FieldError, Value,
    };

    use super::{ExecutionError, GraphQLError};

    #[test]
    fn int() {
        assert_eq!(
<<<<<<< HEAD
            from_str::<InputValue<DefaultScalarValue>>("1235").unwrap(),
            InputValue::scalar(1235),
=======
            from_str::<InputValue>("1235").unwrap(),
            graphql_input_value!(1235),
>>>>>>> b94c0ee2
        );
    }

    #[test]
    fn float() {
        assert_eq!(
<<<<<<< HEAD
            from_str::<InputValue<DefaultScalarValue>>("2.0").unwrap(),
            InputValue::scalar(2.0),
        );
        // large value without a decimal part is also float
        assert_eq!(
            from_str::<InputValue<DefaultScalarValue>>("123567890123").unwrap(),
            InputValue::scalar(123_567_890_123.0),
=======
            from_str::<InputValue>("2.0").unwrap(),
            graphql_input_value!(2.0),
        );
        // large value without a decimal part is also float
        assert_eq!(
            from_str::<InputValue>("123567890123").unwrap(),
            graphql_input_value!(123_567_890_123.0),
>>>>>>> b94c0ee2
        );
    }

    #[test]
    fn errors() {
        assert_eq!(
            to_string(&GraphQLError::UnknownOperationName).unwrap(),
            r#"[{"message":"Unknown operation"}]"#,
        );
    }

    #[test]
    fn error_extensions() {
        let mut obj: Object<DefaultScalarValue> = Object::with_capacity(1);
        obj.add_field("foo".to_string(), Value::scalar("bar"));
        assert_eq!(
            to_string(&ExecutionError::at_origin(FieldError::new(
                "foo error",
                Value::Object(obj),
            )))
            .unwrap(),
            r#"{"message":"foo error","locations":[{"line":1,"column":1}],"path":[],"extensions":{"foo":"bar"}}"#,
        );
    }
}<|MERGE_RESOLUTION|>--- conflicted
+++ resolved
@@ -1,12 +1,8 @@
-<<<<<<< HEAD
-use std::{fmt, marker::PhantomData};
-=======
 use std::{
     convert::{TryFrom as _, TryInto as _},
     fmt,
     marker::PhantomData,
 };
->>>>>>> b94c0ee2
 
 use indexmap::IndexMap;
 use serde::{
@@ -23,16 +19,7 @@
     DefaultScalarValue, GraphQLError, Object, Value,
 };
 
-<<<<<<< HEAD
-#[derive(Serialize)]
-struct SerializeHelper {
-    message: &'static str,
-}
-
-impl<T> Serialize for ExecutionError<T> {
-=======
 impl<T: Serialize> Serialize for ExecutionError<T> {
->>>>>>> b94c0ee2
     fn serialize<S: Serializer>(&self, ser: S) -> Result<S::Ok, S::Error> {
         let mut map = ser.serialize_map(Some(4))?;
 
@@ -57,16 +44,6 @@
 
 impl<'a> Serialize for GraphQLError<'a> {
     fn serialize<S: Serializer>(&self, ser: S) -> Result<S::Ok, S::Error> {
-<<<<<<< HEAD
-        match self {
-            Self::ParseError(e) => vec![e].serialize(ser),
-            Self::ValidationError(es) => es.serialize(ser),
-            Self::NoOperationProvided => [SerializeHelper {
-                message: "Must provide an operation",
-            }]
-            .serialize(ser),
-            Self::MultipleOperationsProvided => [SerializeHelper {
-=======
         #[derive(Serialize)]
         struct Helper {
             message: &'static str,
@@ -80,22 +57,10 @@
             }]
             .serialize(ser),
             Self::MultipleOperationsProvided => [Helper {
->>>>>>> b94c0ee2
                 message: "Must provide operation name \
                           if query contains multiple operations",
             }]
             .serialize(ser),
-<<<<<<< HEAD
-            Self::UnknownOperationName => [SerializeHelper {
-                message: "Unknown operation",
-            }]
-            .serialize(ser),
-            Self::IsSubscription => [SerializeHelper {
-                message: "Expected query, got subscription",
-            }]
-            .serialize(ser),
-            Self::NotSubscription => [SerializeHelper {
-=======
             Self::UnknownOperationName => [Helper {
                 message: "Unknown operation",
             }]
@@ -105,7 +70,6 @@
             }]
             .serialize(ser),
             Self::NotSubscription => [Helper {
->>>>>>> b94c0ee2
                 message: "Expected subscription, got query",
             }]
             .serialize(ser),
@@ -120,13 +84,8 @@
         impl<'de, S: Deserialize<'de>> de::Visitor<'de> for Visitor<S> {
             type Value = InputValue<S>;
 
-<<<<<<< HEAD
-            fn expecting(&self, formatter: &mut fmt::Formatter<'_>) -> fmt::Result {
-                formatter.write_str("a valid input value")
-=======
             fn expecting(&self, f: &mut fmt::Formatter<'_>) -> fmt::Result {
                 f.write_str("a valid input value")
->>>>>>> b94c0ee2
             }
 
             fn visit_bool<E: de::Error>(self, b: bool) -> Result<Self::Value, E> {
@@ -326,8 +285,6 @@
             Self::Scalar(s) => s.serialize(ser),
             Self::List(l) => l.serialize(ser),
             Self::Object(o) => o.serialize(ser),
-<<<<<<< HEAD
-=======
         }
     }
 }
@@ -388,7 +345,6 @@
             fn visit_string<E: de::Error>(self, s: String) -> Result<Self::Value, E> {
                 Ok(DefaultScalarValue::String(s))
             }
->>>>>>> b94c0ee2
         }
 
         de.deserialize_any(Visitor)
@@ -411,28 +367,14 @@
     #[test]
     fn int() {
         assert_eq!(
-<<<<<<< HEAD
-            from_str::<InputValue<DefaultScalarValue>>("1235").unwrap(),
-            InputValue::scalar(1235),
-=======
             from_str::<InputValue>("1235").unwrap(),
             graphql_input_value!(1235),
->>>>>>> b94c0ee2
         );
     }
 
     #[test]
     fn float() {
         assert_eq!(
-<<<<<<< HEAD
-            from_str::<InputValue<DefaultScalarValue>>("2.0").unwrap(),
-            InputValue::scalar(2.0),
-        );
-        // large value without a decimal part is also float
-        assert_eq!(
-            from_str::<InputValue<DefaultScalarValue>>("123567890123").unwrap(),
-            InputValue::scalar(123_567_890_123.0),
-=======
             from_str::<InputValue>("2.0").unwrap(),
             graphql_input_value!(2.0),
         );
@@ -440,7 +382,6 @@
         assert_eq!(
             from_str::<InputValue>("123567890123").unwrap(),
             graphql_input_value!(123_567_890_123.0),
->>>>>>> b94c0ee2
         );
     }
 
