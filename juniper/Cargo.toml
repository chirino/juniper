--- conflicted
+++ resolved
@@ -22,18 +22,13 @@
 default = [
     "bson",
     "chrono",
-<<<<<<< HEAD
-    "json",
-=======
     "serde_json",
->>>>>>> 7ac73b88
     "schema-language",
     "url",
     "uuid",
 ]
 expose-test-schema = ["anyhow", "serde_json"]
 graphql-parser-integration = ["graphql-parser"]
-json = ["serde_json"]
 scalar-naivetime = []
 schema-language = ["graphql-parser-integration"]
 
